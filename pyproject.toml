[tool.poetry]
name = "vast-post-processing"
version = "0.1.0"
description = ""
authors = ["Andrew O'Brien <obrienan@uwm.edu>"]
license = "MIT"

[tool.poetry.dependencies]
python = "3.9.x"
pandas = "^1.3.3"
MOCPy = "^0.8.5"
loguru = "^0.5.3"
typer = "^0.4.0"
astropy = "^5.3.1"
scipy = "^1.7.1"
numpy = "^1.21.2"
schwimmbad = "^0.3.2"
radio-beam = "^0.3.3"
mpi4py = {version = "^3.1.3", optional = true}
sphinx = "^7.0.1"
numpydoc = "^1.5.0"
pydata-sphinx-theme = "^0.13.3"
pytest = "^7.4.0"
racs-tools = "^2.2.4"
<<<<<<< HEAD
pyyaml = "^6.0.1"
uncertainties = "^3.1.7"
=======
>>>>>>> 76f19c8b

[tool.poetry.dev-dependencies]
mypy = "^0.910"
black = "^22.3.0"
flake8 = "^3.9.2"
rope = "^0.20.1"
ipython = "^7.28.0"
debugpy = "^1.5.1"

[tool.poetry.extras]
mpi = ["mpi4py"]

[tool.poetry.scripts]
link_neighbours = "vast_post_processing.cli.link_neighbours:app"
convolve_neighbours = "vast_post_processing.cli.convolve_neighbours:app"
swarp_neighbours = "vast_post_processing.cli.swarp:app"
selavy_prepare = "vast_post_processing.cli.selavy_combined:app"
crop_fields = "vast_post_processing.cli.run_crop:app"
vast_post_processing = "vast_post_processing.cli.vast_post_processing:app"

[build-system]
requires = ["poetry-core>=1.0.0"]
build-backend = "poetry.core.masonry.api"

[tool.poe.poetry_hooks]
post_install = "track"

[tool.poe.tasks.track]
script = "vast_post_processing.utils.misc:write_git_hash()"
help = "Track the git hash of this project in corrected FITS headers"<|MERGE_RESOLUTION|>--- conflicted
+++ resolved
@@ -16,17 +16,8 @@
 numpy = "^1.21.2"
 schwimmbad = "^0.3.2"
 radio-beam = "^0.3.3"
-mpi4py = {version = "^3.1.3", optional = true}
-sphinx = "^7.0.1"
-numpydoc = "^1.5.0"
-pydata-sphinx-theme = "^0.13.3"
-pytest = "^7.4.0"
-racs-tools = "^2.2.4"
-<<<<<<< HEAD
-pyyaml = "^6.0.1"
-uncertainties = "^3.1.7"
-=======
->>>>>>> 76f19c8b
+racs-tools = { git = "https://github.com/marxide/RACS-tools.git", rev = "v2.0.1" }
+mpi4py = { version = "^3.1.3", optional = true }
 
 [tool.poetry.dev-dependencies]
 mypy = "^0.910"
