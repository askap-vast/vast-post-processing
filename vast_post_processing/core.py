"""Core Pipeline Entry Point for VAST Post-Processing.
"""


# Imports


import logging
from pathlib import Path
from importlib import resources
from itertools import chain
import yaml
from typing import Union, Optional, Generator

from astropy.io import fits
from astropy.io.votable.tree import VOTableFile
from astropy.coordinates import SkyCoord
from astropy import units as u

# TODO from . import compress
from . import crop, corrections
from .compress import compress_hdu
from .utils import misc, logutils, fitsutils


# Constants


DATA_DIRECTORY: Path = resources.files(__package__) / "data"
"""Path to data directory containing standards, such as the default
configuration for a run.
"""

NEWEST_EPOCH: int = 42
"""Newest epoch whose data is available on the VAST data server.
"""

logger: logging.Logger = logging.getLogger(__name__)
"""Global reference to the logger for this module.
"""


# Functions


## Setup


def setup_configuration_variable(
    name: str,
    user_value: Optional[Union[Path, list[str], list[int], float, bool]] = None,
    config_value: Optional[Union[Path, list[str], list[int], float, bool]] = None,
    default_value: Optional[Union[Path, list[str], list[int], float, bool]] = None,
) -> Union[Path, list[str], list[int], u.Quantity, bool]:
    """Get the value for a configuration variable.

    Consider, in descending priority and where existent, the user-specified
    value from the command line, the value from a user-specified configuration
    file, and the value from the default configuration file. Check for type and
    value correctness, and warn where invalid.

    Parameters
    ----------
    name : str
        Name of the configuration variable.
    user_value : Optional[Union[Path, list[str], list[int], float, bool]], optional
        Possible value for the variable from the command line, by default None.
    config_value : Optional[Union[Path, list[str], list[int], float, bool]], optional
        Possible value for the variable from the specified configuration, by default None.
    default_value : Optional[Union[Path, list[str], list[int], float, bool]], optional
        Possible value for the variable from the default configuration, by default None.

    Returns
    -------
    Union[Path, list[str], list[int], u.Quantity, bool]
        The highest priority valid value for this configuration variable.

    Raises
    ------
    FileNotFoundError
        If provided path does not exist.
    ValueError
        If provided values are invalid, or no valid values for a configuration
        variable are found. For example, if the user does not provide an epoch
        number.
    """
    # Iterate over possible variable values in descending priority
    for value in [user_value, config_value, default_value]:
        # Skip empty values as they were not provided
        if (value is None) or ((isinstance(value, list)) and (len(value) == 0)):
            continue

        # Assess values for validity
        # If variable is Path, ensure it points to an existing directory
        if (
            (name == "data_root")
            or (name == "out_root")
            or (name == "corrections_path")
        ):
            path = Path(value).resolve()
            if not path.exists():
                raise FileNotFoundError(f"Provided path for {name} {value} not found.")
            else:
                return path

        # If variable is Stokes, test that it is a valid option
        if name == "stokes":
            for parameter in value:
                if parameter not in ["I", "Q", "U", "V", "i", "q", "u", "v"]:
                    raise ValueError(f"{parameter} is not a valid Stokes parameter.")

        # If variable is epoch number, test that it is an existing epoch
        elif name == "epoch":
            for epoch in value:
                if (epoch < 1) or (epoch > NEWEST_EPOCH):
                    raise ValueError(f"{epoch} is not a valid epoch.")

        # If variable is crop size, test that it is a possible angle
        # TODO ensure correct typing with u.deg
        elif name == "crop_size":
            if (value <= 0.0) or (value > 360.0):
                raise ValueError(f"{value} is not a valid crop angle.")
            value = value * u.deg

        # If all conditions pass, value is valid and should be assigned
        return value

    # At this point, the variable has not been provided a valid value

    # If out_root is unspecified, default to data directory
    if name == "out_root":
        return None
    # If epoch is unspecified, process all epochs (see get_image_paths)
    elif name == "epoch":
        return []
    # For all other variables, terminate since no value has been provided
    else:
        raise ValueError(f"{name} value not found. Terminating program.")


def setup_configuration(
    config_file: Optional[Path] = None,
    data_root: Optional[Path] = None,
    out_root: Optional[Path] = None,
    corrections_path: Optional[Path] = None,
    stokes: Optional[list[str]] = None,
    epoch: Optional[list[int]] = None,
    crop_size: Optional[float] = None,
    create_moc: Optional[bool] = None,
    compress: Optional[bool] = None,
    overwrite: Optional[bool] = None,
    verbose: Optional[bool] = None,
    debug: Optional[bool] = None,
) -> tuple[Path, Path, list[str], list[int], u.Quantity, bool, bool, bool, bool, bool]:
    """Set up the configuration settings for this run.

    Parameters
    ----------
    config_file : Optional[Path], optional
        Path to a configuration yaml, by default None.
    data_root : Optional[Path], optional
        Path to the root data directory, by default None.
        This must be either provided in the program call, or by configuration.
    out_root : Optional[Path], optional
        Path to the root output directory, by default None.
        This must be either provided in the program call, or by configuration.
    corrections_path : Optional[Path], optional
        Path to locate corresponding reference catalogues, by default None.
    stokes : Optional[list[str]], optional
        Stokes parameter(s) to process, by default None.
    epoch : Optional[list[str]], optional
        Epoch(s) to process, by default None.
    crop_size : Optional[float], optional
        Angular size of image crops, in degrees, by default None.
    create_moc : Optional[bool], optional
        Flag to create MOCs, by default None.
    compress : Optional[bool], optional
        Flag to compress files, by default None.
    overwrite : Optional[bool], optional
        Flag to overwrite existing data, by default None.
    verbose : Optional[bool], optional
        Flag to display status and progress to output, by default None.
    debug : Optional[bool], optional
        Flag to display errors to output, by default None.

    Returns
    -------
    tuple[Path, Path, list[str], list[int], u.Quantity, bool, bool, bool, bool, bool]
        Valid configuration settings for this run.
    """
    # Load in default configuration
    default_config = yaml.safe_load(open(DATA_DIRECTORY / "default_config.yaml"))

    # Load in user configuration if passed and valid, otherwise create empty dict
    if (config_file) and (Path(config_file).suffix == ".yaml"):
        user_config = yaml.safe_load(open(Path(config_file)))

        # Set unconfigured variables to None
        for name in default_config:
            if name not in user_config:
                user_config[name] = None

    else:
        user_config = {name: None for name in default_config}

    # Map user variables to their names
    user_variables = {
        "data_root": data_root,
        "out_root": out_root,
        "corrections_path": corrections_path,
        "stokes": stokes,
        "epoch": epoch,
        "crop_size": crop_size,
        "create_moc": create_moc,
        "compress": compress,
        "overwrite": overwrite,
        "verbose": verbose,
        "debug": debug,
    }

    # Set configuration variables to first valid value by priority
    variables = []
    for name in default_config:
        variables.append(
            setup_configuration_variable(
                name=name,
                user_value=user_variables[name],
                config_value=user_config[name],
                default_value=default_config[name],
            )
        )

    # If out_root is unspecified, default to data directory
    if not variables[1]:
        variables[1] = variables[0]

    # Return configuration settings as tuple
    return tuple(variables)


def setup_logger(verbose: bool, debug: bool) -> logging.Logger:
    """Set up logging functionality for this module.

    Parameters
    ----------
    verbose : bool
        Flag to display program status and progress to output.
    debug : bool
        Flag to display program errors and actions to output.

    Returns
    -------
    logging.Logger
        The main Logger object for this module.
    """
    # Set up logging level
    logging_level = "INFO"
    if verbose:
        logging_level = "WARNING"
    if debug:
        logging_level = "DEBUG"
    main_logger = logutils.create_logger("vast_post_processing.log", logging_level)

    # Return logger object
    return main_logger


def get_image_paths(
    data_root: Path,
    stokes: list[str],
    epoch: list[int],
    verbose: bool,
    debug: bool,
    image_type: str = "IMAGES",
) -> list[Generator[Path, None, None]]:
    """Get paths to all FITS images for a given Stokes parameter and epoch.

    Parameters
    ----------
    data_root : Path
        Path to root of data directory.
    stokes : list[str]
        Stokes parameter(s) whose images to locate.
    epoch : list[int]
        Epoch(s) whose images to locate.
    verbose : bool
        Flag to display status and progress to output.
    debug : bool
        Flag to display errors to output.
    image_type : str, optional
        Directory to list images from, defaults to "IMAGES".

    Returns
    -------
    list[Generator[Path, None, None]]
        Paths to matching images.
    """
    # Initialize empty list of paths
    image_path_glob_list: list[Generator[Path, None, None]] = []

    # Iterate over each Stokes parameter
    for parameter in stokes:
        # Display progress if requested
        if verbose:
            str_epochs = (", ").join([str(e) for e in epoch])
            logger.info(
                f"Getting image paths for Stokes {parameter} "
                + f"and epoch(s) {str_epochs}"
            )

        image_root = Path(data_root / f"STOKES{parameter}_{image_type}").resolve()
        logger.debug(f"Image Root for Stokes {parameter}: {image_root}")

        # If epoch is not provided, process all epochs
        if len(epoch) == 0:
            image_path_glob_list.append(image_root.glob(f"epoch_*/*.fits"))
        # Otherwise, only process provided epoch(s)
        else:
            for n in epoch:
                image_path_glob_list.append(image_root.glob(f"epoch_{n}/*.fits"))

        # Check for processed data if Stokes V
        if parameter == "V":
            # Display progress if requested
            if verbose:
                logger.info("Checking corresponding Stokes I have been processed.")

            # Get list of Stokes I processed image paths as str
            # NOTE image_type may change in future development
            processed_stokes_i = [
                str(path)
                for ipgl in get_image_paths(
                    data_root, ["I"], epoch, image_type="CROPPED"
                )
                for path in list(ipgl)
            ]

            # Check that each Stokes V image has been processed as Stokes I
            for epoch_list in image_path_glob_list:
                for image_path_v in epoch_list:
                    # Get expected path of processed corresponding Stokes I image
                    split_str_path_v = str(image_path_v).split("STOKESV_IMAGES")
                    str_path_i = (
                        split_str_path_v[0] + "STOKESI_CROPPED" + split_str_path_v[1]
                    )

                    # If processed path is not found, terminate run
                    if str_path_i not in processed_stokes_i:
                        raise FileNotFoundError(
                            "Expected post-processed Stokes I image "
                            + f"{str_path_i} for Stokes V post-processing."
                        )

    # Return resulting image path list
    return image_path_glob_list


## Pipeline


def get_corresponding_paths(
    data_root: Path,
    image_path: Path,
    stokes: str,
    epoch_dir: str,
    verbose: bool,
    debug: bool,
) -> tuple[Path, Path, Path, Path]:
    """Resolve and return paths to files corresponding to given image.

    The files checked and paths returned for a given image are its corresponding
    noisemap, meanmap, selavy components file, and selavy islands file. Their
    filenames are expected to follow `vast-data` naming standards.

    Parameters
    ----------
    data_root : Path
        Path to data directory root.
    image_path : Path
        Path to the observation image.
    stokes : str
        Stokes parameter of observation.
    epoch_dir : str
        Observation epoch, in directory format (e.g. "epoch_32")
    verbose : bool
        Flag to display status and progress to output.
    debug : bool
        Flag to display errors to output.

    Returns
    -------
    tuple[Path, Path, Path, Path]
        Paths to the noisemap, meanmap, components, and islands files
        corresponding to the image given by `image_path`.
    """
    # Display progress if requested
    if verbose:
        logger.info(f"Getting paths to data files corresponding to {image_path}")

    # Resolve paths to RMS and background images
    rms_path = Path(
        data_root
        / f"STOKES{stokes}_RMSMAPS"
        / epoch_dir
        / f"noiseMap.{image_path.name}"
    ).resolve()
    bkg_path = Path(
        data_root / f"STOKES{stokes}_RMSMAPS" / epoch_dir / f"meanMap.{image_path.name}"
    ).resolve()

    # Resolve paths to catalogue components and islands
    components_name = f"selavy-{image_path.name}".replace(".fits", ".components.xml")
    islands_name = components_name.replace("components", "islands")
    selavy_dir = Path(data_root / f"STOKES{stokes}_SELAVY" / epoch_dir).resolve()
    components_path = selavy_dir / components_name
    islands_path = selavy_dir / islands_name

    # Display paths if requested
    if debug:
        logger.debug(
            f"Noise Map: {rms_path}\n"
            + f"Mean Map: {bkg_path}\n"
            + f"Components: {components_path}\n"
            + f"Islands: {islands_path}\n"
        )

    # If any of these paths are missing, terminate this run
    if not rms_path.exists():
        raise FileNotFoundError(f"Expected noisemap file ({rms_path}) is missing.")
    if not bkg_path.exists():
        raise FileNotFoundError(f"Expected meanmap file ({bkg_path}) is missing.")
    if not components_path.exists():
        raise FileNotFoundError(
            f"Expected selavy components file ({components_path}) is missing."
        )
    if not islands_path.exists():
        raise FileNotFoundError(
            f"Expected selavy islands file ({islands_path}) is missing."
        )

    return rms_path, bkg_path, components_path, islands_path


def crop_image(
    out_root: Path,
    image_path: Path,
    epoch_dir: str,
    rms_path: Path,
    bkg_path: Path,
    corrected_fits: list[fits.PrimaryHDU],
    crop_size: u.Quantity,
    compress: bool,
    overwrite: bool,
    verbose: bool,
    debug: bool,
) -> tuple[SkyCoord, fits.PrimaryHDU]:
    """Crop and compress data corresponding to image data.

    Parameters
    ----------
    out_root : Path
        Path to root of output directory.
    image_path : Path
        Path to the observation image.
    epoch_dir : str
        Observation epoch, in directory format (e.g. "epoch_32")
    rms_path : Path
        Path to corresponding RMS noisemap image.
    bkg_path : Path
        Path to corresponding RMS meanmap image.
    corrected_fits : list[fits.PrimaryHDU]
        list of FITS HDUs which have been previously corrected.
    crop_size : u.Quantity
        Angular size of crop to be applied.
    compress : bool
        Flag to compress image data.
    overwrite : bool
        Flag to overwrite image data.
    verbose : bool
        Flag to display status and progress to output.
    debug : bool
        Flag to display errors to output.

    Returns
    -------
    tuple[SkyCoord, fits.PrimaryHDU]
        Field centre of image, and cropped (and compressed, if requested) image.
    """
<<<<<<< HEAD
    # Display list of HDU if requested
    if debug:
        logger.debug(f"corrected_fits: {corrected_fits}")

    # Iterate over each image to crop and write to a new directory
    for i, path in enumerate((rms_path, bkg_path, image_path)):
        # Display progress if requested
        if verbose:
            logger.info(f"Cropping {path}")

=======
    logger.debug(f"corrected_fits: {corrected_fits}")
    # Iterate over each image to crop and write to a new directory
    for i, path in enumerate((rms_path, bkg_path, image_path)):
        logger.debug(f"Working on {i} and {path}")
>>>>>>> f7a7deb6
        # Locate directory to store cropped data, and create if nonexistent
        # TODO what suffix should we use?
        # TODO reorganize path handling
        stokes_dir = f"{path.parent.parent.name}_CROPPED"
        fits_output_dir = Path(out_root / stokes_dir / epoch_dir).resolve()
<<<<<<< HEAD
        fits_output_dir.mkdir(parents=True, exist_ok=True)

        # Display progress if requested
        if verbose:
            logger.info(f"Using fits_output_dir: {fits_output_dir}")
=======
        logger.debug(f"Using fits_output_dir: {fits_output_dir}")
        if not fits_output_dir.exists():
            fits_output_dir.mkdir(parents=True)
>>>>>>> f7a7deb6

        # Crop image data
        outfile = fits_output_dir / path.name
        hdu = corrected_fits[i]
        field_centre = crop.get_field_centre(hdu.header)
        cropped_hdu = crop.crop_hdu(hdu, field_centre, size=crop_size)

        # Compress image if requested
        processed_hdu = compress_hdu(cropped_hdu) if compress else cropped_hdu

        # Write processed image to disk and update history
        processed_hdu.writeto(outfile, overwrite=overwrite)
        fitsutils.update_header_history(processed_hdu.header)

        # Display progress if requested
        if verbose:
            logger.info(f"Wrote {outfile}")

    # Return field centre and processed HDU
    return field_centre, processed_hdu


def crop_catalogs(
    out_root: Path,
    epoch_dir: str,
    cropped_hdu: fits.PrimaryHDU,
    field_centre: SkyCoord,
    components_path: Path,
    islands_path: Path,
    corrected_cats: list[VOTableFile],
    crop_size: u.Quantity,
    overwrite: bool,
    verbose: bool,
    debug: bool,
):
    """Crop field catalogues.

    Parameters
    ----------
    out_root : Path
        Path to root of output directory.
    epoch_dir : str
        Observation epoch, in directory format (e.g. "epoch_32").
    cropped_hdu : fits.PrimaryHDU
        Cropped image for this field.
    field_centre : SkyCoord
        Field centre of image.
    components_path : Path
        Path to the selavy components xml file for this field.
    islands_path : Path
        Path to the selavy islands xml file for this field.
    corrected_cats : list[VOTableFile]
        list of corrected catalogues to be cropped.
    crop_size : u.Quantity
        Angular size of crop to be applied.
    overwrite : bool
        Flag to overwrite image data.
    verbose : bool
        Flag to display status and progress to output.
    debug : bool
        Flag to display errors to output.
    """
    # Locate directory to store cropped data, and create if nonexistent
    # TODO what suffix should we use? SEE ABOVE
    stokes_dir = f"{components_path.parent.parent.name}_CROPPED"
    cat_output_dir = Path(out_root / stokes_dir / epoch_dir).resolve()
    cat_output_dir.mkdir(parents=True, exist_ok=True)

    # Iterate over each catalogue xml file corresponding to a field
    for i, path in enumerate((components_path, islands_path)):
        # Path to output file
        outfile = cat_output_dir / path.name

        # Display path if requested
        if debug:
            logger.debug(f"{outfile}")

        # VOTable to be corrected is the first in the list of catalogues
        vot = corrected_cats[i]

        # This uses the last cropped hdu from the previous for loop
        # which should be the image file, but doesn't actually matter
        cropped_vot = crop.crop_catalogue(vot, cropped_hdu, field_centre, crop_size)

        # Overwrite if flag active and output to logger
        if outfile.exists() and not overwrite:
            logger.critical(f"{outfile} exists, not overwriting")
        else:
            vot.to_xml(str(outfile))

            # Display progress if requested
            if verbose:
                logger.info(f"Wrote {outfile}")


def create_mocs(
    out_root: Path,
    image_path: Path,
    stokes: str,
    epoch_dir: str,
    cropped_hdu: fits.PrimaryHDU,
    overwrite: bool,
    verbose: bool,
    debug: bool,
):
    """Create a MOC and STMOC for a given field image.

    Parameters
    ----------
    out_root : Path
        Path to root of output directory.
    image_path : Path
        Path to field image.
    stokes : str
        Stokes parameter of field.
    epoch_dir : str
        Observation epoch, in directory format (e.g. "epoch_32")
    cropped_hdu : fits.PrimaryHDU
        Cropped image for this field.
    overwrite : bool
        Flag to overwrite image data.
    verbose : bool
        Flag to display status and progress to output.
    debug : bool
        Flag to display errors to output.
    """
    # Display progress if requested
    if verbose:
        logger.info(f"Generating MOC for {image_path}")

    # Define path to MOC output file
    moc_dir = f"STOKES{stokes}_MOC_CROPPED"
    moc_output_dir = Path(out_root / moc_dir / epoch_dir).resolve()
    moc_output_dir.mkdir(parents=True, exist_ok=True)
    moc_filename = image_path.name.replace(".fits", ".moc.fits")
    moc_outfile = moc_output_dir / moc_filename

    # Write MOC to output file from cropped image and output to logger
    moc = crop.wcs_to_moc(cropped_hdu)
    moc.write(moc_outfile, overwrite=overwrite)

    # Display progress if requested
    if verbose:
        logger.debug(f"Wrote {moc_outfile}")

    # Define path to STMOC output file
    stmoc_filename = image_path.name.replace(".fits", ".stmoc.fits")
    stmoc_outfile = moc_output_dir / stmoc_filename

    # Wrute STMOC to output file from cropped image and MOC and output to logger
    stmoc = crop.moc_to_stmoc(moc, cropped_hdu)
    stmoc.write(stmoc_outfile, overwrite=overwrite)

    # Display progress if requested
    if verbose:
        logger.debug(f"Wrote {stmoc_outfile}")


## Main


def run(
    config_file: Optional[Path] = None,
    data_root: Optional[Path] = None,
    out_root: Optional[Path] = None,
    corrections_path: Optional[Path] = None,
    stokes: Optional[list[str]] = None,
    epoch: Optional[list[int]] = None,
    crop_size: Optional[float] = None,
    create_moc: Optional[bool] = None,
    compress: Optional[bool] = None,
    overwrite: Optional[bool] = None,
    verbose: Optional[bool] = None,
    debug: Optional[bool] = None,
):
    """Run the Post-Processing Pipeline on a given set of observation data.

    Parameters
    ----------
    config_file : Optional[Path], optional
        Path to a configuration yaml, by default None.
    data_root : Optional[Path], optional
        Path to the root data directory, by default None.
        This must be either provided in the program call, or by configuration.
    out_root : Optional[Path], optional
        Path to the root output directory, by default None.
        This must be either provided in the program call, or by configuration.
    corrections_path : Optional[Path], optional
        Path to locate corresponding reference catalogues, by default None.
    stokes : Optional[list[str]], optional
        Stokes parameter(s) to process, by default None.
    epoch : Optional[list[str]], optional
        Epoch(s) to process, by default None.
    crop_size : Optional[float], optional
        Angular size of image crops, in degrees, by default None.
    create_moc : Optional[bool], optional
        Flag to create MOCs, by default None.
    compress : Optional[bool], optional
        Flag to compress files, by default None.
    overwrite : Optional[bool], optional
        Flag to overwrite existing data, by default None.
    verbose : Optional[bool], optional
        Flag to display status and progress to output, by default None.
    debug : Optional[bool], optional
        Flag to display errors to output, by default None.
    """
    # Set up configuration settings via configuration files and cli options
    (
        data_root,
        out_root,
        corrections_path,
        stokes,
        epoch,
        crop_size,
        create_moc,
        compress,
        overwrite,
        verbose,
        debug,
    ) = setup_configuration(
        config_file=config_file,
        data_root=data_root,
        out_root=out_root,
        corrections_path=corrections_path,
        stokes=stokes,
        epoch=epoch,
        crop_size=crop_size,
        create_moc=create_moc,
        compress=compress,
        overwrite=overwrite,
        verbose=verbose,
        debug=debug,
    )

    # Set up logger
    main_logger = setup_logger(verbose=verbose, debug=debug)

    # Record all local variables to logger
    main_logger.debug("All Runtime Local Variables:")
    main_logger.debug(locals())

    # Set up paths and required locations
    image_paths = get_image_paths(
        data_root=data_root, stokes=stokes, epoch=epoch, verbose=verbose, debug=debug
    )

    # Iterate over all FITS files to run post-processing
    for image_path in chain.from_iterable(image_paths):
        main_logger.info(f"Working on {image_path}...")
        stokes_dir = misc.get_stokes_parameter(image_path)
        epoch_dir = misc.get_epoch_directory(image_path)
        field, sbid = misc.get_field_and_sbid(image_path)

        # Get and verify relevant paths for this file
        rms_path, bkg_path, components_path, islands_path = get_corresponding_paths(
            data_root=data_root,
            image_path=image_path,
            stokes=stokes_dir,
            epoch_dir=epoch_dir,
            verbose=verbose,
            debug=debug,
        )

<<<<<<< HEAD
        # Apply corrections to field of passed image
        corrected = corrections.correct_field(
            outdir=out_root,
            stokes=stokes_dir,
            vast_corrections_root=corrections_path,
            image_path=image_path,
            overwrite=overwrite,
            verbose=verbose,
            debug=debug,
        )
=======
        # Apply corrections to images and catalogues
        corrected = corrections.correct_field(image_path,
                                              overwrite=overwrite,
                                              outdir=out_root,
        )
        
>>>>>>> f7a7deb6
        main_logger.debug(corrected)

        # Skip images skipped by previous step
        if (corrected is None) or (corrected == ([], [])):
<<<<<<< HEAD
            main_logger.warning(
                f"Field correction was skipped for "
                f"{image_path}. Skipping remaining steps"
            )
=======
            main_logger.warning(f"Field correction was skipped for "
                                f"{image_path}. Skipping remaining steps"
                                )
>>>>>>> f7a7deb6
            continue
        else:
            corrected_fits, corrected_cats = corrected[0], corrected[1]

        # Crop corrected images
        field_centre, cropped_hdu, corrected_cats = crop_image(
            out_root=out_root,
            image_path=image_path,
            epoch_dir=epoch_dir,
            rms_path=rms_path,
            bkg_path=bkg_path,
            corrected_fits=corrected_fits,
            crop_size=crop_size,
            overwrite=overwrite,
            verbose=verbose,
            debug=debug,
        )

        # Crop catalogues
        crop_catalogs(
            out_root=out_root,
            epoch_dir=epoch_dir,
            cropped_hdu=cropped_hdu,
            field_centre=field_centre,
            components_path=components_path,
            islands_path=islands_path,
            corrected_cats=corrected_cats,
            crop_size=crop_size,
            overwrite=overwrite,
            verbose=verbose,
            debug=debug,
        )

        # Create MOCs
        if create_moc:
            create_mocs(
                out_root=out_root,
                image_path=image_path,
                stokes=stokes_dir,
                epoch_dir=epoch_dir,
                cropped_hdu=cropped_hdu,
                overwrite=overwrite,
                verbose=verbose,
                debug=debug,
            )<|MERGE_RESOLUTION|>--- conflicted
+++ resolved
@@ -486,7 +486,6 @@
     tuple[SkyCoord, fits.PrimaryHDU]
         Field centre of image, and cropped (and compressed, if requested) image.
     """
-<<<<<<< HEAD
     # Display list of HDU if requested
     if debug:
         logger.debug(f"corrected_fits: {corrected_fits}")
@@ -497,28 +496,16 @@
         if verbose:
             logger.info(f"Cropping {path}")
 
-=======
-    logger.debug(f"corrected_fits: {corrected_fits}")
-    # Iterate over each image to crop and write to a new directory
-    for i, path in enumerate((rms_path, bkg_path, image_path)):
-        logger.debug(f"Working on {i} and {path}")
->>>>>>> f7a7deb6
         # Locate directory to store cropped data, and create if nonexistent
         # TODO what suffix should we use?
         # TODO reorganize path handling
         stokes_dir = f"{path.parent.parent.name}_CROPPED"
         fits_output_dir = Path(out_root / stokes_dir / epoch_dir).resolve()
-<<<<<<< HEAD
         fits_output_dir.mkdir(parents=True, exist_ok=True)
 
         # Display progress if requested
         if verbose:
             logger.info(f"Using fits_output_dir: {fits_output_dir}")
-=======
-        logger.debug(f"Using fits_output_dir: {fits_output_dir}")
-        if not fits_output_dir.exists():
-            fits_output_dir.mkdir(parents=True)
->>>>>>> f7a7deb6
 
         # Crop image data
         outfile = fits_output_dir / path.name
@@ -781,8 +768,7 @@
             verbose=verbose,
             debug=debug,
         )
-
-<<<<<<< HEAD
+        
         # Apply corrections to field of passed image
         corrected = corrections.correct_field(
             outdir=out_root,
@@ -793,28 +779,14 @@
             verbose=verbose,
             debug=debug,
         )
-=======
-        # Apply corrections to images and catalogues
-        corrected = corrections.correct_field(image_path,
-                                              overwrite=overwrite,
-                                              outdir=out_root,
-        )
-        
->>>>>>> f7a7deb6
         main_logger.debug(corrected)
 
         # Skip images skipped by previous step
         if (corrected is None) or (corrected == ([], [])):
-<<<<<<< HEAD
             main_logger.warning(
                 f"Field correction was skipped for "
                 f"{image_path}. Skipping remaining steps"
             )
-=======
-            main_logger.warning(f"Field correction was skipped for "
-                                f"{image_path}. Skipping remaining steps"
-                                )
->>>>>>> f7a7deb6
             continue
         else:
             corrected_fits, corrected_cats = corrected[0], corrected[1]
