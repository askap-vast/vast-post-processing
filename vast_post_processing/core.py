--- conflicted
+++ resolved
@@ -162,10 +162,7 @@
     u.Quantity,
     bool,
     bool,
-<<<<<<< HEAD
     int,
-=======
->>>>>>> 3f4a4b54
     str,
     str,
     str,
