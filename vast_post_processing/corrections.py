--- conflicted
+++ resolved
@@ -521,10 +521,7 @@
 
 def correct_field(
     image_path: Path,
-<<<<<<< HEAD
     stokes: str = "I",
-=======
->>>>>>> f7a7deb6
     vast_corrections_root: Path = "/data/RACS/release-format/EPOCH00/TILES/STOKESI_SELAVY",
     radius: float = 10,
     condon: bool = True,
@@ -585,7 +582,8 @@
 
     # TODO Stokes V correction - assume Stokes I has already been corrected
     if stokes == "V":
-        return
+        logger.warning("Stokes V correction not yet implemented.")
+        return None
 
     # check for auxiliary files
     skip, aux_files = check_for_files(image_path=image_path)
