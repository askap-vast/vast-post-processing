--- conflicted
+++ resolved
@@ -1,10 +1,11 @@
-<<<<<<< HEAD
 """Applies various corrections to FITS images. 
 """
 
-=======
->>>>>>> 76f19c8b
 from pathlib import Path
+import warnings, sys, os
+from typing import Generator
+from itertools import chain
+from astropy.coordinates import SkyCoord, Angle
 import warnings, sys, os
 from typing import Generator
 from itertools import chain
@@ -12,7 +13,9 @@
 from astropy.io import fits
 from astropy.io.votable import parse
 from astropy.io.votable.tree import Param
+from astropy.io.votable.tree import Param
 import astropy.units as u
+from uncertainties import ufloat
 from uncertainties import ufloat
 from astropy.wcs import WCS, FITSFixedWarning
 from loguru import logger
@@ -178,6 +181,167 @@
         )
         f.close()
     return dra_median_value, ddec_median_value, flux_corr_mult, flux_corr_add
+from typing import Tuple, Optional
+from vast_post_processing.catalogs import Catalog
+from vast_post_processing.crossmatch import (
+    crossmatch_qtables,
+    calculate_positional_offsets,
+    calculate_flux_offsets,
+)
+
+
+def vast_xmatch_qc(
+    reference_catalog_path: str,
+    catalog_path: str,
+    radius: Angle = Angle("10arcsec"),
+    condon: bool = False,
+    psf_reference: Optional[Tuple[float, float]] = None,
+    psf: Optional[Tuple[float, float]] = None,
+    fix_m: bool = False,
+    fix_b: bool = False,
+    positional_unit: u.Unit = u.Unit("arcsec"),
+    flux_unit: u.Unit = u.Unit("mJy"),
+    flux_limit: float = 0,
+    snr_limit: float = 20,
+    nneighbor: float = 1,
+    apply_flux_limit: bool = True,
+    select_point_sources: bool = True,
+    crossmatch_output: Optional[str] = None,
+    csv_output: Optional[str] = None,
+):
+    """Function to cross-match two catalogs and filter sources that are within
+       a given radius
+
+    Args:
+        reference_catalog_path (str): Path to the reference catalog
+        catalog_path (str): Path to the catalog that needs flux/astrometric corrections
+        radius (Angle, optional): Cross-match radius. Defaults to Angle("10arcsec").
+        condon (bool, optional): Flag to calculate Condon error. Defaults to False.
+        psf_reference (Optional[Tuple[float, float]], optional): PSF of the reference catalog.
+            This includes information about the major/minor axis FWHM. Defaults to None. If None,
+            Condon errors will not be calculated.
+        psf (Optional[Tuple[float, float]], optional): PSF of the input catalog.
+            This includes information about the major/minor axis FWHM. Defaults to None. If None,
+            Condon errors will not be calculated.
+        fix_m (bool, optional): Flag to fix the slope. For tge straight line fit, should we fix
+            the slope to certain value or leave it free to be fit. Defaults to False.
+        fix_b (bool, optional): Flag to fix the intercept. For tge straight line fit, should we fix
+            the slope to certain value or leave it free to be fit. Defaults to False.
+        positional_unit (u.Unit, optional): output unit in which the astrometric offset is given.
+            Defaults to u.Unit("arcsec").
+        flux_unit (u.Unit, optional): output unit in which the flux scale is given.
+            Defaults to u.Unit("mJy").
+        flux_limit (float, optional): Flux limit to select sources (sources with peak flux
+            > this will be selected). Defaults to 0.
+        snr_limit (float, optional): SNR limit to select sources (sources with SNR > this
+            will be selected). Defaults to 20.
+        nneighbor (float, optional): Distance to nearest neighbor (in arcmin). Sources with
+            neighbors < this will be removed. Defaults to 1.
+        apply_flux_limit (bool, optional): Flag to decide to apply flux limit. Defaults to True.
+        select_point_sources (bool, optional): Flag to decide to select point sources.
+            Defaults to True
+        crossmatch_output (Optional[str], optional): File path to write the crossmatch output.
+            Defaults to None, which means no file is written
+        csv_output (Optional[str], optional): File path to write the flux/astrometric corrections.
+            Defaults to None, which means no file is written
+
+    Returns:
+        dra_median_value: The median offset in RA (arcsec)
+        ddec_median_value: The median offset in DEC (arcsec)
+        flux_corr_mult: Multiplicative flux correction
+        flux_corr_add: Additive flux correction
+    """
+    # convert catalog path strings to Path objects
+    reference_catalog_path = Path(reference_catalog_path)
+    catalog_path = Path(catalog_path)
+    flux_unit /= u.beam  # add beam divisor as we currently only work with peak fluxes
+
+    reference_catalog = Catalog(
+        reference_catalog_path,
+        psf=psf_reference,
+        condon=condon,
+        input_format="selavy",
+        flux_limit=flux_limit,
+        snr_limit=snr_limit,
+        nneighbor=nneighbor,
+        apply_flux_limit=apply_flux_limit,
+        select_point_sources=select_point_sources,
+    )
+    catalog = Catalog(
+        catalog_path,
+        psf=psf,
+        condon=condon,
+        input_format="selavy",
+        flux_limit=flux_limit,
+        snr_limit=snr_limit,
+        nneighbor=nneighbor,
+        apply_flux_limit=apply_flux_limit,
+        select_point_sources=select_point_sources,
+    )
+
+    # perform the crossmatch
+    xmatch_qt = crossmatch_qtables(catalog, reference_catalog, radius=radius)
+    # select xmatches with non-zero flux errors and no siblings
+    logger.info("Removing crossmatched sources with siblings or flux peak errors = 0.")
+    mask = xmatch_qt["flux_peak_err"] > 0
+    mask &= xmatch_qt["flux_peak_err_reference"] > 0
+    mask &= xmatch_qt["has_siblings"] == 0
+    mask &= xmatch_qt["has_siblings_reference"] == 0
+    data = xmatch_qt[mask]
+    logger.info(
+        f"{len(data):.2f} crossmatched sources remaining ({(len(data) / len(xmatch_qt)) * 100:.2f}%).",
+    )
+
+    # Write the cross-match data into csv
+    if crossmatch_output is not None:
+        data.write(crossmatch_output, overwrite=True)
+    # calculate positional offsets and flux ratio
+    dra_median, ddec_median, dra_madfm, ddec_madfm = calculate_positional_offsets(data)
+    dra_median_value = dra_median.to(positional_unit).value
+    dra_madfm_value = dra_madfm.to(positional_unit).value
+    ddec_median_value = ddec_median.to(positional_unit).value
+    ddec_madfm_value = ddec_madfm.to(positional_unit).value
+    logger.info(
+        f"dRA median: {dra_median_value:.2f} MADFM: {dra_madfm_value:.2f} {positional_unit}. dDec median: {ddec_median_value:.2f} MADFM: {ddec_madfm_value:.2f} {positional_unit}.",
+    )
+
+    gradient, offset, gradient_err, offset_err = calculate_flux_offsets(
+        data, fix_m=fix_m, fix_b=fix_b
+    )
+    ugradient = ufloat(gradient, gradient_err)
+    uoffset = ufloat(offset.to(flux_unit).value, offset_err.to(flux_unit).value)
+    logger.info(
+        f"ODR fit parameters: Sp = Sp,ref * {ugradient} + {uoffset} {flux_unit}.",
+    )
+
+    flux_corr_mult = 1 / ugradient
+    flux_corr_add = -1 * uoffset
+
+    if csv_output is not None:
+        # output has been requested
+        csv_output_path = Path(csv_output)  # ensure Path object
+        sbid = catalog.sbid if catalog.sbid is not None else ""
+        if not csv_output_path.exists():
+            f = open(csv_output_path, "w")
+        else:
+            f = open(csv_output_path, "a")
+        logger.info(
+            "Writing corrections CSV. To correct positions, add the corrections to"
+            " the original source positions i.e. RA' = RA + ra_correction /"
+            " cos(Dec). To correct fluxes, add the additive correction and multiply"
+            " the result by the multiplicative correction i.e. S' ="
+            " flux_peak_correction_multiplicative(S +"
+            " flux_peak_correction_additive)."
+        )
+        print(
+            f"{catalog.field},{catalog.epoch},{sbid},{dra_median_value * -1},"
+            f"{ddec_median_value * -1},{dra_madfm_value},{ddec_madfm_value},"
+            f"{flux_corr_mult.nominal_value},{flux_corr_add.nominal_value},"
+            f"{flux_corr_mult.std_dev},{flux_corr_add.std_dev},{len(data)}",
+            file=f,
+        )
+        f.close()
+    return dra_median_value, ddec_median_value, flux_corr_mult, flux_corr_add
 
 
 def shift_and_scale_image(
@@ -201,6 +365,20 @@
     Returns:
         astropy.io.fits.hdu.image.PrimaryHDU: the HDU of the corrected image
     """
+):
+    """Apply astrometric and flux corrections to a FITS image.
+
+    Args:
+        image_path (Path): Path for the input image
+        flux_scale (float, optional): Multiplicative flux correction. Defaults to 1.0.
+        flux_offset_mJy (float, optional): Additive flux correction. Defaults to 0.0.
+        ra_offset_arcsec (float, optional): RA offset in arcsec. Defaults to 0.0.
+        dec_offset_arcsec (float, optional): DEC offset in arcsec. Defaults to 0.0.
+        replace_nan (bool, optional): Replace NAN's in the data with 0. Defaults to False.
+
+    Returns:
+        astropy.io.fits.hdu.image.PrimaryHDU: the HDU of the corrected image
+    """
     logger.debug(f"Correcting {image_path} ...")
 
     # Open image
@@ -222,6 +400,21 @@
         "Image has been corrected for flux by a scaling factor and\
         an offset given by FLUXSCALE and FLUXOFFSET."
     )
+    # do the flux scaling, but check that the data is in Jy
+    if image_hdu.header["BUNIT"] == "Jy/beam":
+        data_unit = u.Jy
+    else:
+        data_unit = u.mJy
+    image_hdu.data = flux_scale * (
+        image_hdu.data + (flux_offset_mJy * (u.mJy.to(data_unit)))
+    )
+    image_hdu.header["FLUXOFFSET"] = flux_offset_mJy * (u.mJy.to(data_unit))
+    image_hdu.header["FLUXSCALE"] = flux_scale
+
+    image_hdu.header.add_history(
+        "Image has been corrected for flux by a scaling factor and\
+        an offset given by FLUXSCALE and FLUXOFFSET."
+    )
     # check for NaN
     if replace_nan:
         if np.any(np.isnan(image_hdu.data)):
@@ -256,6 +449,13 @@
     )
 
     return image_hdul
+    image_hdu.header.add_history(
+        "Image has been corrected for astrometric position by a an offset\
+        in both directions given by RAOFF and DECOFF using a model\
+        RA=RA+RAOFF/COS(DEC), DEC=DEC+DECOFF"
+    )
+
+    return image_hdul
 
 
 def shift_and_scale_catalog(
@@ -264,6 +464,19 @@
     flux_offset_mJy: float = 0.0,
     ra_offset_arcsec: float = 0.0,
     dec_offset_arcsec: float = 0.0,
+):
+    """Apply astrometric and flux corrections to a catalog.
+
+    Args:
+        catalog_path (Path): Path for the input catalog
+        flux_scale (float, optional): Multiplicative flux correction. Defaults to 1.0.
+        flux_offset_mJy (float, optional): Additive flux correction. Defaults to 0.0.
+        ra_offset_arcsec (float, optional): RA offset in arcsec. Defaults to 0.0.
+        dec_offset_arcsec (float, optional): DEC offset in arcsec. Defaults to 0.0.
+
+    Returns:
+        astropy.io.votable: the corrected catalog
+    """
 ):
     """Apply astrometric and flux corrections to a catalog.
 
@@ -693,6 +906,361 @@
     # Read all the epochs
     if epoch is None or len(epoch) == 0:
         epoch_dirs = list(vast_tile_data_root.glob("STOKESI_IMAGES/epoch_*"))
+    # Add in the corrections to the votable
+    flux_scl_param = Param(
+        votable=votablefile,
+        ID="FluxScale",
+        name="FluxScale",
+        value=flux_scale,
+        datatype="float",
+        unit=None,
+    )
+    flux_off_param = Param(
+        votable=votablefile,
+        ID="FluxOffset",
+        name="FluxOffset",
+        value=flux_offset_mJy,
+        datatype="float",
+        unit=u.mJy,
+    )
+
+    ra_offset_param = Param(
+        votable=votablefile,
+        ID="RAOffset",
+        name="RAOffset",
+        value=ra_offset_arcsec,
+        datatype="float",
+        unit=u.arcsec,
+    )
+
+    dec_offset_param = Param(
+        votable=votablefile,
+        ID="DECOffset",
+        name="DECOffset",
+        value=dec_offset_arcsec,
+        datatype="float",
+        unit=u.arcsec,
+    )
+
+    votablefile.params.extend(
+        [ra_offset_param, dec_offset_param, flux_scl_param, flux_off_param]
+    )
+
+    return votablefile
+
+
+def get_correct_file(correction_files_dir: list, img_field: str):
+    """Helper function to get the file from the reference catalogs which
+       observed the same field.
+
+    Args:
+        correction_files_list (list): Path to the correction files directory
+        img_field (str): The field name of the input catalog
+
+    Returns:
+        str: the correspoding file with the same field as the one requested.
+    """
+    # we need to string the last A from the field
+    if img_field[-1] == "A":
+        img_field = img_field[:-1]
+    img_field = img_field.replace("VAST", "RACS")
+    matched_field = list(correction_files_dir.glob(f"*{img_field}*components*"))
+    if len(matched_field) > 0:
+        # This means that there are multpile files with the same field,
+        # possibly with different sbid's corresponding to different observations
+        return matched_field[0].as_posix()
+    else:
+        return None
+
+
+def get_psf_from_image(image_path: str):
+    """
+    Funtion used to get the point spread function (PSF) extent in major and minor axis.
+    These will be in the header of the image file. If a component file is give, it will
+    construct the image path from this and then gets the psf information
+
+    Parameters
+    ----------
+    image_path: str
+        Path to the image file or a component file
+
+    Returns
+    -------
+    Tuple(psf_major, psf_minor)
+        Major and minor axes of the PSF.
+    """
+    image_path = image_path.replace("SELAVY", "IMAGES")
+    image_path = image_path.replace("selavy-", "")
+    image_path = image_path.replace(".components.xml", ".fits")
+    hdr = fits.getheader(image_path)
+    psf_maj = hdr["BMAJ"] * u.degree
+    psf_min = hdr["BMIN"] * u.degree
+    # hdu.close()
+    return (psf_maj.to(u.arcsec), psf_min.to(u.arcsec))
+
+
+def check_for_files(image_path: str):
+    """Helper function to cehck for bkg/noise maps and the component/island
+       catalogs given the image file
+
+    Args:
+        image_path (str): Path to the image file
+    """
+    # get rms and background images
+    rms_root = Path(
+        image_path.parent.as_posix().replace("STOKESI_IMAGES", "STOKESI_RMSMAPS")
+    )
+    rms_path = rms_root / f"noiseMap.{image_path.name}"
+    bkg_path = rms_root / f"meanMap.{image_path.name}"
+
+    skip = False
+    if not rms_path.exists():
+        logger.warning(f"RMS image not found for {image_path}.")
+    if not bkg_path.exists():
+        logger.warning(f"Background image not found for {image_path}.")
+
+    # Look for any component and island files correspnding to this image
+    image_root = image_path.parent.as_posix()
+    catalog_root = image_root.replace("IMAGES", "SELAVY")
+
+    catalog_filename = image_path.name.replace("image", "selavy-image")
+    catalog_filename = catalog_filename.replace(".fits", ".components.xml")
+
+    catalog_filepath = f"{catalog_root}/{catalog_filename}"
+
+    component_file = Path(catalog_filepath)
+    island_file = Path(catalog_filepath.replace("components", "islands"))
+
+    skip = (
+        not (
+            (rms_path.exists())
+            and (bkg_path.exists())
+            and (island_file.exists())
+            and (component_file.exists())
+        )
+        or skip
+    )
+    return skip, (bkg_path, rms_path, component_file, island_file)
+
+
+def correct_field(
+    image_path: Path,
+    vast_corrections_root: Path = "/data/vast-survey/RACS/release-format/EPOCH00/TILES/STOKESI_SELAVY",
+    radius: float = 10,
+    condon: bool = True,
+    psf_ref: list[float] = None,
+    psf: list[float] = None,
+    flux_limit: float = 0,
+    snr_limit: float = 20,
+    nneighbor: float = 1,
+    apply_flux_limit: bool = True,
+    select_point_sources: bool = True,
+    write_output: bool = True,
+    outdir: str = None,
+    overwrite: bool = False,
+):
+    """Read astrometric and flux corrections produced by vast-xmatch and apply them to
+    VAST images and catalogues in vast-data. See https://github.com/marxide/vast-xmatch.
+
+    Args:
+        image path (Path): Path to the image file that needs to be corrected.
+        vast_corrections_root (Path, optional): Path to the catalogues of referecne catalog.
+            Defaults to "/data/vast-survey/RACS/release-format/EPOCH00/TILES/STOKESI_SELAVY".
+        radius (float, optional): Crossmatch radius. Defaults to 10.
+        condon (bool, optional): Flag to replace errros with Condon errors. Defaults to True.
+        psf_ref (list[float], optional): PSF information of the reference catalog. Defaults to None.
+        psf (list[float], optional): PSF information of the input catalog. Defaults to None.
+        write_output (bool, optional): Write the corrected image and catalog files or return the
+            corrected hdul and the corrected table?. Defaults to True, which means to write
+        outdir (str, optional): The stem of the output directory to write the files to
+        overwrite (bool, optional): Overwrite the existing files?. Defaults to False.
+    """
+    epoch_dir = image_path.parent.name
+    _, _, field, *_ = image_path.name.split(".")
+
+    # get the correction file
+    correction_files_dir = Path(vast_corrections_root)
+    ref_file = get_correct_file(
+        correction_files_dir=correction_files_dir,
+        img_field=field,
+    )
+
+    if outdir is None:
+        outdir = image_path.parent.parent.parent
+
+    # construct output path to store corrections for each epoch
+    corr_dir = outdir / "corr_db"
+    if not corr_dir.is_dir():
+        corr_dir.mkdir()
+    epoch_corr_dir = corr_dir / epoch_dir
+
+    if not epoch_corr_dir.is_dir():
+        epoch_corr_dir.mkdir()
+
+    # check for auxiliary files
+    skip, aux_files = check_for_files(image_path=image_path)
+    skip |= ref_file is None
+    bkg_path, rms_path, component_file, island_file = aux_files
+    if skip:
+        if not ((rms_path.exists()) and (bkg_path.exists())):
+            logger.warning(f"Skipping {image_path}, RMS/BKG maps do not exist")
+        elif not (component_file.exists()):
+            logger.warning(f"Skipping {image_path}, catalog files do not exist")
+        elif ref_file is None:
+            logger.warning(f"Skipping {image_path}, no reference field found.")
+        return None
+    else:
+        fname = image_path.name.replace(".fits", "corrections.csv")
+        crossmatch_file = epoch_corr_dir / fname
+        csv_file = epoch_corr_dir / "all_fields_corrections.csv"
+
+        # Get the psf measurements to estimate errors follwoing Condon 1997
+        if len(psf_ref) > 0:
+            psf_reference = psf_ref
+        else:
+            psf_reference = get_psf_from_image(ref_file)
+
+        if len(psf) > 0:
+            psf_image = psf
+        else:
+            psf_image = get_psf_from_image(image_path.as_posix())
+
+        (
+            dra_median_value,
+            ddec_median_value,
+            flux_corr_mult,
+            flux_corr_add,
+        ) = vast_xmatch_qc(
+            reference_catalog_path=ref_file,
+            catalog_path=component_file.as_posix(),
+            radius=Angle(radius * u.arcsec),
+            condon=condon,
+            psf_reference=psf_reference,
+            psf=psf_image,
+            fix_m=False,
+            fix_b=False,
+            flux_limit=flux_limit,
+            snr_limit=snr_limit,
+            nneighbor=nneighbor,
+            apply_flux_limit=apply_flux_limit,
+            select_point_sources=select_point_sources,
+            crossmatch_output=crossmatch_file,
+            csv_output=csv_file,
+        )
+
+        # get corrections
+        corrected_hdus = []
+        for path in (image_path, rms_path, bkg_path):
+            stokes_dir = f"{path.parent.parent.name}_CORRECTED"
+            output_dir = outdir / stokes_dir / epoch_dir
+            output_path = output_dir / path.with_suffix(".corrected.fits").name
+            if output_path.exists() and not overwrite:
+                logger.warning(f"Will not overwrite existing image: {output_path}.")
+            else:
+                corrected_hdu = shift_and_scale_image(
+                    path,
+                    flux_scale=flux_corr_mult.n,
+                    flux_offset_mJy=flux_corr_add.n,
+                    ra_offset_arcsec=dra_median_value.item(),
+                    dec_offset_arcsec=ddec_median_value.item(),
+                )
+                if write_output:
+                    output_dir.mkdir(parents=True, exist_ok=True)
+                    if output_path.exists() and overwrite:
+                        logger.warning(f"Overwriting existing image: {output_path}.")
+                        corrected_hdu.writeto(str(output_path), overwrite=True)
+                    else:
+                        corrected_hdu.writeto(str(output_path))
+                    logger.success(f"Writing corrected image to: {output_path}.")
+                    corrected_hdu.close()
+                else:
+                    corrected_hdus.append(corrected_hdu)
+
+        # Do the same for catalog files
+        corrected_catalogs = []
+        for path in (component_file, island_file):
+            stokes_dir = f"{path.parent.parent.name}_CORRECTED"
+            output_dir = outdir / stokes_dir / epoch_dir
+            output_path = output_dir / path.with_suffix(".corrected.xml").name
+            if output_path.exists() and not overwrite:
+                logger.warning(f"Will not overwrite existing catalogue: {output_path}.")
+                continue
+            else:
+                corrected_catalog = shift_and_scale_catalog(
+                    path,
+                    flux_scale=flux_corr_mult.n,
+                    flux_offset_mJy=flux_corr_add.n,
+                    ra_offset_arcsec=dra_median_value.item(),
+                    dec_offset_arcsec=ddec_median_value.item(),
+                )
+                if write_output:
+                    output_dir.mkdir(parents=True, exist_ok=True)
+                    # write corrected VOTable
+                    if output_path.exists() and overwrite:
+                        logger.warning(
+                            f"Overwriting existing catalogue: {output_path}."
+                        )
+                        output_path.unlink()
+                        corrected_catalog.to_xml(output_path.as_posix())
+                    else:
+                        corrected_catalog.to_xml(output_path.as_posix())
+                    logger.success(f"Writing corrected catalogue: {output_path}.")
+                else:
+                    corrected_catalogs.append(corrected_catalog)
+        logger.info(
+            f"Successfully corrected the images and catalogs for {image_path.as_posix()}"
+        )
+        return (corrected_hdus, corrected_catalogs)
+
+
+def correct_files(
+    vast_tile_data_root: Path,
+    vast_corrections_root: Path = "/data/vast-survey/RACS/release-format/EPOCH00/TILES/STOKESI_SELAVY",
+    epoch: list[int] = None,
+    radius: float = 10,
+    condon: bool = True,
+    psf_ref: list[float] = None,
+    psf: list[float] = None,
+    flux_limit: float = 0,
+    snr_limit: float = 20,
+    nneighbor: float = 1,
+    apply_flux_limit: bool = True,
+    select_point_sources: bool = True,
+    write_output: bool = True,
+    outdir: str = None,
+    overwrite: bool = False,
+    skip_on_missing=False,
+    verbose: bool = False,
+):
+    """Read astrometric and flux corrections produced by vast-xmatch and apply them to
+    VAST images and catalogues in vast-data. See https://github.com/marxide/vast-xmatch.
+
+    Args:
+        vast_tile_data_root (Path): Path to the data that needs to be corrected.
+            Should follow VAST convention, something like
+            /data/VAST/vast-data/TILES/ that has STOKESI_IMAGES/epoch_xx/
+        vast_corrections_root (Path, optional): Path to the catalogues of referecne catalog.
+            Defaults to "/data/vast-survey/RACS/release-format/EPOCH00/TILES/STOKESI_SELAVY".
+        epoch (list[int], optional): Epoch to be corrected. Defaults to None.
+        radius (float, optional): Crossmatch radius. Defaults to 10.
+        condon (bool, optional): Flag to replace errros with Condon errors. Defaults to True.
+        psf_ref (list[float], optional): PSF information of the reference catalog. Defaults to None.
+        psf (list[float], optional): PSF information of the input catalog. Defaults to None.
+        write_output (bool, optional): Write the corrected image and catalog files or return the
+            corrected hdul and the corrected table?. Defaults to True, which means to write
+        outdir (str, optional): The stem of the output directory to write the files to
+        overwrite (bool, optional): Overwrite the existing files?. Defaults to False.
+        verbose (bool, optional): Show more log messages. Defaults to False.
+    """
+    # configure logger
+    if not verbose:
+        # replace the default sink
+        logger.remove()
+        logger.add(sys.stderr, level="INFO")
+
+    # Read all the epochs
+    if epoch is None or len(epoch) == 0:
+        epoch_dirs = list(vast_tile_data_root.glob("STOKESI_IMAGES/epoch_*"))
     else:
         epoch_dirs = []
         epoch_dirs = [
@@ -742,4 +1310,53 @@
                     write_output=write_output,
                     outdir=outdir,
                     overwrite=overwrite,
+                )
+        epoch_dirs = []
+        epoch_dirs = [
+            vast_tile_data_root / "STOKESI_IMAGES" / f"epoch_{e}" for e in epoch
+        ]
+
+    logger.info(
+        f"Corrections requested of these epochs: {[i.name for i in epoch_dirs]}"
+    )
+
+    # Work on individual epochs
+    for e in epoch_dirs:
+        # read fits/xml files
+        image_path_glob_list: list[Generator[Path, None, None]] = []
+        image_path_glob_list.append(e.glob("*.fits"))
+        image_files = list(image_path_glob_list[0])
+        skip_epoch = False
+        for img in image_files:
+            skip_file, _ = check_for_files(image_path=img)
+            skip_epoch |= skip_file
+            if skip_epoch:
+                logger.warning(
+                    f"One/Some of the bkg/rms/catlogues is are missing for {img}"
+                )
+                break
+        if skip_on_missing & skip_epoch:
+            logger.warning(
+                "User input is to skip the entire epoch if one of the images"
+                f"have missing bkg/rms/catalog files, so skipping epoch {e}"
+            )
+
+        else:
+            # get corrections for every image and the correct it
+            for image_path in image_files:
+                _ = correct_field(
+                    image_path=image_path,
+                    vast_corrections_root=vast_corrections_root,
+                    radius=radius,
+                    condon=condon,
+                    psf_ref=psf_ref,
+                    psf=psf,
+                    flux_limit=flux_limit,
+                    snr_limit=snr_limit,
+                    nneighbor=nneighbor,
+                    apply_flux_limit=apply_flux_limit,
+                    select_point_sources=select_point_sources,
+                    write_output=write_output,
+                    outdir=outdir,
+                    overwrite=overwrite,
                 )